--- conflicted
+++ resolved
@@ -12,10 +12,7 @@
     "dependencies": {
         "auto-bind": "^2.0.0",
         "mkdirp": "^0.5.1",
-<<<<<<< HEAD
-=======
         "npm": "^6.13.4",
->>>>>>> 7eba2ba6
         "qs": "^6.6.0",
         "request": "^2.88.0",
         "url-join": "^4.0.1"
