/**
 * Main interface for the Voxel51 Platform API.
 *
 * Copyright 2017-2019, Voxel51, Inc.<br>
 * {@link https://voxel51.com voxel51.com}
 *
 * @module users/api
 */

'use strict';

const autoBind = require('auto-bind');
const fs = require('fs');
const urljoin = require('url-join');

const auth = require('./auth.js');
const jobs = require('./jobs.js');
const requests = require('./requests.js');
const utils = require('./utils.js');

/**
 * Enum describing the possible types of analytics.
 *
 * @enum {string}
 */
const AnalyticType = {
  PLATFORM: 'PLATFORM',
  IMAGE_TO_VIDEO: 'IMAGE_TO_VIDEO',
};

/**
 * Main class for managing a session with the Voxel51 Platform API.
 */
class API {

  /**
   * Creates a new API instance.
   *
   * @constructor
   * @param {string} [token=null] - an optional Token to use. If no token is
   *   provided, the `VOXEL51_API_TOKEN` environment variable is checked and,
   *   if set, the token is loaded from that path. Otherwise, the token is
   *   loaded from `~/.voxel51/api-token.json`
   */
  constructor(token=null) {
    if (!token) {
      token = auth.loadToken();
    }
    this.baseURL = urljoin(token.baseAPIURL, 'v1');
    this.token = token;
    this.header_ = token.getHeader();
    autoBind(this);
  }

  /**
   * Creates an API instance from the given Token JSON file.
   *
   * @param {string} tokenPath - the path to a Token JSON file
   * @return {API} an API instance
   */
  static fromJSON(tokenPath) {
    let token = auth.loadToken(tokenPath);
    return new API(token);
  }

  // ANALYTICS

  /**
   * Returns a list of all available analytics.
   *
   * @async
   * @param {boolean} [allVersions=false] - whether to return all versions of
   *   each analytic or only the latest version
   * @return {Array} an array of objects describing the analytics
   * @throws {APIError} if the request was unsuccessful
   */
  async listAnalytics(allVersions=false) {
    let uri = urljoin(this.baseURL, 'analytics', 'list');
    let params = {all_versions: allVersions};
    let body = await requests.get(uri, this.header_, {qs: params});
    return JSON.parse(body).analytics;
  }

  /**
   * Performs a customized analytics query.
   *
   * @async
   * @param {AnalyticsQuery} analyticsQuery An AnalyticsQuery instance defining
   *   the customized analytics query to perform
   * @return {object} an object containing the query results and total number
   *   of records
   * @throws {APIError} if the request was unsuccessful
   */
  async queryAnalytics(analyticsQuery) {
    let uri = urljoin(this.baseURL, 'analytics');
    let body = await requests.get(
      uri, this.header_, {qs: analyticsQuery.toObject()});
    return JSON.parse(body);
  }

  /**
   * Gets documentation about the analytic with the given ID.
   *
   * @async
   * @param {string} analyticId - the analytic ID
   * @return {object} an object containing the analytic documentation
   * @throws {APIError} if the request was unsuccessful
   */
  async getAnalyticDoc(analyticId) {
    let uri = urljoin(this.baseURL, 'analytics', analyticId);
    let body = await requests.get(uri, this.header_);
    return JSON.parse(body);
  }

  /**
   * Uploads the analytic documentation JSON file that describes a new
   * analytic to deploy.
   *
   * See {@link https://voxel51.com/docs/api/#analytics-upload-analytic this page}
   * for a description of the JSON format to use.
   *
   * @async
   * @param {string} docJSONPath - the path to the analytic JSON
   * @param {AnalyticType} [analyticType=undefined] - the type of analytic that
   *  you are uploading. If not specified, it is assumed that you are uploading
   *  a standard platform analytic
   * @return {object} an object containing metadata about the posted analytic
   * @throws {APIError} if the request was unsuccessful
   */
  async uploadAnalytic(docJSONPath, analyticType=undefined) {
    let uri = urljoin(this.baseURL, 'analytics');
    let formData = {
      file: fs.createReadStream(docJSONPath),
    };
    if (analyticType) {
      formData['analytic_type'] = analyticType.toString();
    }
    let body = await requests.post(uri, this.header_, {formData: formData});
    return JSON.parse(body).analytic;
  }

  /**
   * Uploads the Docker image for an analytic.
   *
   * The Docker image must be uploaded as a `.tar`, `.tar.gz`, or `.tar.bz`.
   *
   * See {@link https://voxel51.com/docs/api/#analytics-upload-docker-image this page}
   * for more information about building and deploying Docker images to the
   * platform.
   *
   * @async
   * @param {string} analyticId - the analytic ID
   * @param {string} imageTarPath - the path to the image tarfile
   * @param {string} imageType - the image computation type, 'cpu' or 'gpu'
   * @throws {APIError} if the request was unsuccessful
   */
  async uploadAnalyticImage(analyticId, imageTarPath, imageType) {
    let uri = urljoin(this.baseURL, 'analytics', analyticId, 'images');
    let formData = {
      file: fs.createReadStream(imageTarPath),
    };
    let params = {type: imageType.toLowerCase()};
    await requests.post(uri, this.header_, {formData: formData, qs: params});
  }

  /**
   * Deletes the analytic with the given ID. Only analytics that you own can be
   * deleted.
   *
   * @async
   * @param {string} analyticId - the analytic ID
   * @throws {APIError} if the request was unsuccessful
   */
  async deleteAnalytic(analyticId) {
    let uri = urljoin(this.baseURL, 'analytics', analyticId);
    await requests.delete(uri, this.header_);
  }

  // DATA

  /**
   * Returns a list of all uploaded data.
   *
   * @async
   * @return {Array} an array of objects describing the data
   * @throws {APIError} if the request was unsuccessful
   */
  async listData() {
    let uri = urljoin(this.baseURL, 'data', 'list');
    let body = await requests.get(uri, this.header_);
    return JSON.parse(body).data;
  }

  /**
   * Performs a customized data query.
   *
   * @async
   * @param {DataQuery} dataQuery A DataQuery instance defining the customized
   *   data query to perform
   * @return {object} an object containing the query results and total number
   *   of records
   * @throws {APIError} if the request was unsuccessful
   */
  async queryData(dataQuery) {
    let uri = urljoin(this.baseURL, 'data');
    let body = await requests.get(
      uri, this.header_, {qs: dataQuery.toObject()});
    return JSON.parse(body);
  }

  /**
   * Uploads the given data.
   *
   * @async
   * @param {string} path - the path to the data file
   * @param {Date|string} [ttl=undefined] - a TTL for the data. If none is
   *   provided, the default TTL is used. If a string is provided, it must be
   *   in ISO 8601 format: 'YYYY-MM-DDThh:mm:ss.sssZ'
   * @return {object} metadata about the uploaded data
   * @throws {APIError} if the request was unsuccessful
   */
  async uploadData(path, ttl=undefined) {
    let formData = {
      file: fs.createReadStream(path),
    };
    if (ttl) {
      if (ttl instanceof Date) {
        ttl = ttl.toISOString();
      }
      formData['data_ttl'] = ttl;
    }
    let uri = urljoin(this.baseURL, 'data');
    let body = await requests.post(uri, this.header_, {formData: formData});
    return JSON.parse(body).data;
  }

  /**
   * Posts data via URL.
   *
   * The data is not accessed nor uploaded at this time. Instead, the provided
   * URL and metadata are stored as a reference to the file.
   *
   * The URL must be accessible via an HTTP GET request.
   *
   * @async
   * @param {string} url - a URL (typically a signed URL) that can be accessed
   *   publicly via an HTTP GET request
   * @param {string} filename - the filename of signed url
   * @param {string} mimeType - the MIME type of the data
   * @param {number} size - the size of the data, in bytes
   * @param {string} [encoding=undefined] - the encoding of the file
   * @param {Date|string} [ttl=undefined] - a TTL for the data. If none is
   *   provided, the default TTL is used. If a string is provided, it must be
   *   in ISO 8601 format: 'YYYY-MM-DDThh:mm:ss.sssZ'
   * @return {object} metadata about the uploaded data
   * @throws {APIError} if the request was unsuccessful
   */
  async postDataAsURL(
      url, filename, mimeType, size, encoding=undefined, ttl=undefined) {
    let uri = urljoin(this.baseURL, 'data', 'url');
    let bodyData = {
      signed_url: url,
      filename: filename,
      mimetype: mimeType,
      size: Number.parseInt(size),
    };
    if (encoding) {
      bodyData['encoding'] = encoding;
    }
    if (ttl) {
      if (ttl instanceof Date) {
        ttl = ttl.toISOString();
      }
      bodyData['data_ttl'] = ttl;
    }

    let body = await requests.post(
      uri, this.header_, {json: true, body: bodyData});
    // the {json: true} option appears to auto-parse the response body
    // so no manual parsing is necessary here!
    return body.data;
  }

  /**
   * Gets details about the data with the given ID.
   *
   * @async
   * @param {string} dataId - the data ID
   * @return {object} metadata about the data
   * @throws {APIError} if the request was unsuccessful
   */
  async getDataDetails(dataId) {
    let uri = urljoin(this.baseURL, 'data', dataId);
    let body = await requests.get(uri, this.header_);
    return JSON.parse(body).data;
  }

  /**
   * Downloads the data with the given ID.
   *
   * @async
   * @param {string} dataId - the data ID
   * @param {string} [outputPath=undefined] - the output path to write to. By
   *   default, the data is written to the current working directory with the
   *   same filename as the uploaded data
   * @return {void} when the download completes
   * @throws {APIError} if the request was unsuccessful
   */
  async downloadData(dataId, outputPath=undefined) {
    if (!outputPath) {
      let data = await this.getDataDetails(dataId);
      outputPath = data.name;
    }
    let stream = fs.createWriteStream(outputPath);
    stream.on('error', function(err) { throw err; });
    stream.on('end', function() { return; });
    let uri = urljoin(this.baseURL, 'data', dataId, 'download');
    return await requests.pipe(uri, stream, this.header_);
  }

  /**
   * Gets a signed download URL for the data with the given ID.
   *
   * @async
   * @param {string} dataId - the data ID
   * @return {string} a signed URL with read access to download the data
   * @throws {APIError} if the request was unsuccessful
   */
  async getDataDownloadURL(dataId) {
    let uri = urljoin(this.baseURL, 'data', dataId, 'download-url');
    let body = await requests.get(uri, this.header_);
    return JSON.parse(body).url;
  }

  /**
   * Updates the expiration date of the data by the specified number of days.
   *
   * To decrease the lifespan of the data, provide a negative number. Note that
   * if the expiration date of the data after modification is in the past, the
   * data will be deleted.
   *
   * @async
   * @param {string} dataId - the data ID
   * @param {number} days - the number of days by which to extend the lifespan
   *   of the data
   * @throws {APIError} if the request was unsuccessful
   */
  async updateDataTTL(dataId, days) {
    let uri = urljoin(this.baseURL, 'data', dataId, 'ttl');
    let formData = {'days': days.toString()};
    await requests.put(uri, this.header_, {form: formData});
  }

  /**
   * Deletes the data with the given ID.
   *
   * @async
   * @param {string} dataId - the data ID
   * @throws {APIError} if the request was unsuccessful
   */
  async deleteData(dataId) {
    let uri = urljoin(this.baseURL, 'data', dataId);
    await requests.delete(uri, this.header_);
  }

  // JOBS

  /**
   * Returns a list of all jobs.
   *
   * @async
   * @return {Array} an array of objects describing the jobs
   * @throws {APIError} if the request was unsuccessful
   */
  async listJobs() {
    let uri = urljoin(this.baseURL, 'jobs', 'list');
    let body = await requests.get(uri, this.header_);
    return JSON.parse(body).jobs;
  }

  /**
   * Performs a customized jobs query.
   *
   * @async
   * @param {JobsQuery} jobsQuery A JobsQuery instance defining the customized
   *   jobs query to perform
   * @return {object} an object containing the query results and total number
   *   of records
   * @throws {APIError} if the request was unsuccessful
   */
  async queryJobs(jobsQuery) {
    let uri = urljoin(this.baseURL, 'jobs');
    let body = await requests.get(
      uri, this.header_, {qs: jobsQuery.toObject()});
    return JSON.parse(body);
  }

  /**
   * Uploads a job request.
   *
   * @async
   * @param {JobRequest} jobRequest - a JobRequest instance describing the job
   * @param {string} jobName - a name for the job
   * @param {boolean} [autoStart=false] - whether to automatically start the
   *   job upon creation
   * @param {Date|string} [ttl=undefined] - a TTL for the job output. If
   *   none is provided, the default TTL is used. If a string is provided, it
   *   must be in ISO 8601 format: 'YYYY-MM-DDThh:mm:ss.sssZ'
   * @return {object} metadata about the job
   * @throws {APIError} if the request was unsuccessful
   *
   * @todo allow jobJSONPath to accept a job JSON object directly
   */
  async uploadJobRequest(jobRequest, jobName, autoStart=false, ttl=undefined) {
    let uri = urljoin(this.baseURL, 'jobs');
    let formData = {
      'file': {
        value: jobRequest.toString(),
        options: {
          filename: 'job.json',
          contentType: 'application/json',
        },
      },
      'job_name': jobName,
      'auto_start': autoStart.toString(),
    };
    if (ttl) {
      if (ttl instanceof Date) {
        ttl = ttl.toISOString();
      }
      formData['job_ttl'] = ttl;
    }
    let body = await requests.post(uri, this.header_, {formData: formData});
    return JSON.parse(body).job;
  }

  /**
   * Gets details about the job with the given ID.
   *
   * @async
   * @param {string} jobId - the job ID
   * @return {object} metadata about the job
   * @throws {APIError} if the request was unsuccessful
   */
  async getJobDetails(jobId) {
    let uri = urljoin(this.baseURL, 'jobs', jobId);
    let body = await requests.get(uri, this.header_);
    return JSON.parse(body).job;
  }

  /**
   * Gets the job request for the job with the given ID.
   *
   * @async
   * @param {string} jobId - the job ID
   * @return {JobRequest} the JobRequest instance describing the job
   * @throws {APIError} if the request was unsuccessful
   */
  async getJobRequest(jobId) {
    let uri = urljoin(this.baseURL, 'jobs', jobId, 'request');
    let body = await requests.get(uri, this.header_);
    return jobs.JobRequest.fromString(body);
  }

  /**
   * Starts the job with the given ID.
   *
   * @async
   * @param {string} jobId - the job ID
   * @throws {APIError} if the request was unsuccessful
   */
  async startJob(jobId) {
    let uri = urljoin(this.baseURL, 'jobs', jobId, 'start');
    await requests.put(uri, this.header_);
  }

  /**
   * Updates the expiration date of the job by the specified number of days.
   *
   * To decrease the lifespan of the job, provide a negative number. Note that
   * if the expiration date of the job after modification is in the past, the
   * job will be deleted.
   *
   * @async
   * @param {string} jobId - the job ID
   * @param {number} days - the number of days by which to extend the lifespan
   *   of the job
   * @throws {APIError} if the request was unsuccessful
   */
  async updateJobTTL(jobId, days) {
    let uri = urljoin(this.baseURL, 'jobs', jobId, 'ttl');
    let formData = {'days': days.toString()};
    await requests.put(uri, this.header_, {form: formData});
  }

  /**
   * Archives the job with the given ID.
   *
   * @async
   * @param {string} jobId - the job ID
   * @throws {APIError} if the request was unsuccessful
   */
  async archiveJob(jobId) {
    let uri = urljoin(this.baseURL, 'jobs', jobId, 'archive');
    await requests.put(uri, this.header_);
  }

  /**
   * Unarchives the job with the given ID.
   *
   * @async
   * @param {string} jobId - the job ID
   * @throws {APIError} if the request was unsuccessful
   */
  async unarchiveJob(jobId) {
    let uri = urljoin(this.baseURL, 'jobs', jobId, 'unarchive');
    await requests.put(uri, this.header_);
  }

  /**
   * Gets the state of the job with the given ID.
   *
   * Exactly one keyword argument should be provided.
   *
   * @async
   * @param {string} [jobId=undefined] - the job ID
   * @param {object} [job=undefined] - the metadata object for the job, as
   *  returned by `getJobDetails()` or `queryJobs()`
   * @return {string} the state of the job, which is a value in the `JobState`
   *   enum
   * @throws {APIError} if the request was unsuccessful
   */
  async getJobState(jobId=undefined, job=undefined) {
    let state;
    if (jobId) {
      let jobDetails = await this.getJobDetails(jobId);
      state = jobDetails.state;
    } else if (job) {
      state = job.state;
    } else {
      throw new APIError('Must provide a keyword argument');
    }
    return state;
  }

  /**
   * Determines whether the job with the given ID is complete.
   *
   * Exactly one keyword argument should be provided.
   *
   * @async
   * @param {string} jobId - the job ID
   * @return {boolean} true if the job is complete, and false otherwise
   * @throws {JobExecutionError} if the job failed
   * @throws {APIError} if the underlying API request was unsuccessful
   */
  async isJobComplete(jobId=undefined, job=undefined) {
    let jobState = await this.getJobState(jobId, job);
    if (jobState == jobs.JobState.FAILED) {
      throw new jobs.JobExecutionError('Job ' + jobId + ' failed');
    }
    return (jobState == jobs.JobState.COMPLETE);
  }

  /**
   * Waits until the job with the given ID is complete.
   *
   * @async
   * @param {string} jobId - the job ID
   * @param {number} [sleepTime=5] - the number of seconds to wait between job
   *   state checks
   * @param {number} [maxWaitTime=600] - the maximum number of seconds to wait
   *   for the job to complete
   * @return {Promise} a Promise that resolves when the job is complete
   * @throws {JobExecutionError} if the job failed
   * @throws {APITimeoutError} if the maximum wait time was exceeded
   * @throws {APIError} if an underlying API request was unsuccessful
   */
<<<<<<< HEAD
  waitUntilJobCompletes(jobId, sleepTime = 5, maxWaitTime = 600) {
=======
  async waitUntilJobCompletes(jobId, sleepTime=5, maxWaitTime=600) {
>>>>>>> 85b75787
    let boundIsJobComplete = this.isJobComplete.bind(this);
    return utils.waitForCondition(
      boundIsJobComplete, [jobId], 1000 * sleepTime, 1000 * maxWaitTime);
  }

  /**
   * Determines whether the job is expired.
   *
   * Exactly one keyword argument should be provided.
   *
   * @async
   * @param {string} [jobId=undefined] - the job ID
   * @param {object} [job=undefined] - the metadata object for the job, as
   *  returned by `getJobDetails()` or `queryJobs()`
   * @return {boolean} true if the job is expired, and false otherwise
   * @throws {APIError} if the request was unsuccessful
   */
  async isJobExpired(jobId=undefined, job=undefined) {
    let expirationDate;
    if (jobId) {
      let jobDetails = await this.getJobDetails(jobId);
      expirationDate = jobDetails.expiration_date;
    } else if (job) {
      expirationDate = job.expiration_date;
    } else {
      throw new APIError('Must provide a keyword argument');
    }

    let expiration = Date.parse(expirationDate);
    let now = Date.now();
    return now >= expiration;
  }

  /**
   * Gets the status of the job with the given ID.
   *
   * @async
   * @param {string} jobId - the job ID
   * @return {object} an object describing the status of the job
   * @throws {APIError} if the request was unsuccessful
   */
  async getJobStatus(jobId) {
    let uri = urljoin(this.baseURL, 'jobs', jobId, 'status');
    let body = await requests.get(uri, this.header_);
    return JSON.parse(body);
  }

  /**
   * Downloads the output of the job with the given ID.
   *
   * @async
   * @param {string} jobId - the job ID
   * @param {string} [outputPath=undefined] - the output path to write to. By
   *   default, the file is written to the current working directory with the
   *   filename specified in the analytic json
   * @throws {APIError} if the request was unsuccessful
   */
  async downloadJobOutput(jobId, outputPath = undefined) {
    if (!outputPath) {
      let job = await this.getJobDetails(jobId);
      outputPath = job.filename;
    }
    let stream = fs.createWriteStream(outputPath);
    stream.on('error', function(error) { throw error; });
    stream.on('end', function() { return; });
    let uri = urljoin(this.baseURL, 'jobs', jobId, 'output');
    await requests.pipe(uri, stream, this.header_);
  }

  /**
   * Gets a signed download URL for the output of the job with the given ID.
   *
   * @async
   * @param {string} jobId - the job ID
   * @return {string} a signed URL with read access to download the job output
   * @throws {APIError} if the request was unsuccessful
   */
  async getJobOutputDownloadURL(jobId) {
    let uri = urljoin(this.baseURL, 'jobs', jobId, 'output-url');
    let body = await requests.get(uri, this.header_);
    return JSON.parse(body).url;
  }

  /**
   * Downloads the logfile for the job with the given ID.
   *
   * Note that logfiles can only be downloaded for jobs that run private
   * analytics.
   *
   * @async
   * @param {string} jobId - the job ID
   * @param {string} [outputPath=undefined] - the path to write the logfile. By
   *   default, the logfile is written to the current working directory with
   *   the filename '${jobId}.log'
   * @throws {APIError} if the request was unsuccessful
   */
  async downloadJobLogfile(jobId, outputPath=undefined) {
    if (!outputPath) {
      outputPath = jobId + '.log';
    }
    let stream = fs.createWriteStream(outputPath);
    stream.on('error', function(error) { throw error; });
    stream.on('end', function() { return; });
    let uri = urljoin(this.baseURL, 'jobs', jobId, 'log');
    await requests.pipe(uri, stream, this.header_);
  }

  /**
   * Gets a signed download URL for the logfile of the job with the given ID.
   *
   * Note that logfiles can only be downloaded for jobs that run private
   * analytics.
   *
   * @async
   * @param {string} jobId - the job ID
   * @return {string} a signed URL with read access to download the job
   *   logfile
   * @throws {APIError} if the request was unsuccessful
   */
  async getJobLogfileDownloadURL(jobId) {
    let uri = urljoin(this.baseURL, 'jobs', jobId, 'log-url');
    let body = await requests.get(uri, this.header_);
    return JSON.parse(body).url;
  }

  /**
   * Deletes the job with the given ID.
   *
   * Only available for jobs that have not been started.
   *
   * @async
   * @param {string} jobId - the job ID
   * @throws {APIError} if the request was unsuccessful
   */
  async deleteJob(jobId) {
    let uri = urljoin(this.baseURL, 'jobs', jobId);
    await requests.delete(uri, this.header_);
  }

  /**
   * Force kills the job with the given ID.
   *
   * Only available for jobs that are queued or scheduled.
   *
   * @async
   * @param {string} jobId - the job ID
   * @throws {APIError} if the request was unsuccessful
   */
  async killJob(jobId) {
    let uri = urljoin(this.baseURL, 'jobs', jobId, 'kill');
    await requests.put(uri, this.header_);
  }

  // STATUS

  /**
   * Gets the current status of the platform.
   *
   * @return {Object} an object describing the status of the platform
   */
  async getPlatformStatus() {
    let uri = urljoin(this.baseURL, 'status', 'all');
    let body = await requests.get(uri, this.header_);
    return JSON.parse(body).statuses;
  }
}

exports.API = API;<|MERGE_RESOLUTION|>--- conflicted
+++ resolved
@@ -576,11 +576,7 @@
    * @throws {APITimeoutError} if the maximum wait time was exceeded
    * @throws {APIError} if an underlying API request was unsuccessful
    */
-<<<<<<< HEAD
-  waitUntilJobCompletes(jobId, sleepTime = 5, maxWaitTime = 600) {
-=======
-  async waitUntilJobCompletes(jobId, sleepTime=5, maxWaitTime=600) {
->>>>>>> 85b75787
+  waitUntilJobCompletes(jobId, sleepTime=5, maxWaitTime=600) {
     let boundIsJobComplete = this.isJobComplete.bind(this);
     return utils.waitForCondition(
       boundIsJobComplete, [jobId], 1000 * sleepTime, 1000 * maxWaitTime);
